#!/usr/bin/env bun

const fs = require('fs');
const path = require('path');
const { execSync } = require('child_process');

/**
 * Build verification script to catch IDL generation and compilation issues
 * Prevents error suppression and ensures all build steps complete successfully
 */
async function verifyBuild() {
  console.log('🔍 Starting build verification with Bun...');

  try {
    await checkTargetDirectory();
    await verifyIdlGeneration();
    await checkTypeScriptTypes();
    await testSdkBuild();
    await testCliBuild();
    await checkErrorSuppression();
    
    printSuccessMessage();
  } catch (error) {
    printFailureMessage(error);
    process.exit(1);
  }
}

async function checkTargetDirectory() {
  const targetDir = path.join(process.cwd(), 'target');
  if (!fs.existsSync(targetDir)) {
    throw new Error('Target directory not found. Run `anchor build` first.');
  }

<<<<<<< HEAD
  const programPath = path.join(targetDir, 'deploy');
  if (!fs.existsSync(programPath)) {
    throw new Error('Program binary not found. Build may have failed.');
  }
}
=======
    // 3. Verify IDL generation (CRITICAL - no error suppression)
    const idlPath = path.join(targetDir, 'idl');
    if (!fs.existsSync(idlPath)) {
      throw new Error('❌ IDL directory not found. IDL generation FAILED.');
    }
    
    const idlFiles = fs.readdirSync(idlPath).filter(file => file.endsWith('.json'));
    if (idlFiles.length === 0) {
      throw new Error('❌ No IDL files found. IDL generation FAILED.');
    }
    
    console.log(`✅ Found ${idlFiles.length} IDL file(s): ${idlFiles.join(', ')}`);
    
    // Validate IDL structure
    for (const idlFile of idlFiles) {
      const idlContent = fs.readFileSync(path.join(idlPath, idlFile), 'utf8');
      try {
        const idl = JSON.parse(idlContent);
        // Support both old and new IDL formats
const idlName = getIdlName(idl);
        if (!idlName || !idl.instructions) {
          throw new Error(`IDL file ${idlFile} is malformed - missing name or instructions.`);
        }
        console.log(`✅ IDL ${idlFile} is valid with ${idl.instructions.length} instructions and name: ${idlName}`);
        
        // Check for essential instruction types
        const instructionNames = idl.instructions.map(inst => inst.name);
        const requiredInstructions = ['registerAgent', 'sendMessage', 'updateMessageStatus'];
        const missingInstructions = requiredInstructions.filter(req => !instructionNames.includes(req));
        
        if (missingInstructions.length > 0) {
          console.warn(`⚠️  IDL ${idlFile} missing expected instructions: ${missingInstructions.join(', ')}`);
        }
      } catch (e) {
        throw new Error(`IDL file ${idlFile} contains invalid JSON: ${e.message}`);
      }
    }
>>>>>>> d3a174ee

async function verifyIdlGeneration() {
  const idlPath = path.join(process.cwd(), 'target', 'idl');
  if (!fs.existsSync(idlPath)) {
    throw new Error('❌ IDL directory not found. IDL generation FAILED.');
  }
  
  const idlFiles = fs.readdirSync(idlPath).filter(file => file.endsWith('.json'));
  if (idlFiles.length === 0) {
    throw new Error('❌ No IDL files found. IDL generation FAILED.');
  }
  
  console.log(`✅ Found ${idlFiles.length} IDL file(s): ${idlFiles.join(', ')}`);
  
  for (const idlFile of idlFiles) {
    await validateIdlFile(idlPath, idlFile);
  }
}

async function validateIdlFile(idlPath, idlFile) {
  const idlContent = fs.readFileSync(path.join(idlPath, idlFile), 'utf8');
  
  try {
    const idl = JSON.parse(idlContent);
    if (!idl.name || !idl.instructions) {
      throw new Error(`IDL file ${idlFile} is malformed - missing name or instructions.`);
    }
    console.log(`✅ IDL ${idlFile} is valid with ${idl.instructions.length} instructions`);
    
    validateRequiredInstructions(idl, idlFile);
  } catch (e) {
    throw new Error(`IDL file ${idlFile} contains invalid JSON: ${e.message}`);
  }
}

function validateRequiredInstructions(idl, idlFile) {
  const instructionNames = idl.instructions.map(inst => inst.name);
  const requiredInstructions = ['registerAgent', 'sendMessage', 'updateMessageStatus'];
  const missingInstructions = requiredInstructions.filter(req => !instructionNames.includes(req));
  
  if (missingInstructions.length > 0) {
    console.warn(`⚠️  IDL ${idlFile} missing expected instructions: ${missingInstructions.join(', ')}`);
  }
}

async function checkTypeScriptTypes() {
  const typesPath = path.join(process.cwd(), 'target', 'types');
  if (fs.existsSync(typesPath)) {
    const typeFiles = fs.readdirSync(typesPath).filter(file => file.endsWith('.ts'));
    console.log(`✅ Found ${typeFiles.length} TypeScript type file(s)`);
  } else {
    console.warn('⚠️  TypeScript types directory not found.');
  }
}

async function testSdkBuild() {
  console.log('🔨 Testing SDK build with Bun...');
  try {
    execSync('cd sdk && bun run build', { stdio: 'pipe' });
    console.log('✅ SDK builds successfully with Bun');
    
    checkSdkDistFiles();
  } catch (e) {
    throw new Error(`SDK build failed: ${e.message}`);
  }
}

function checkSdkDistFiles() {
  const sdkDistPath = path.join('sdk', 'dist');
  if (fs.existsSync(sdkDistPath)) {
    const distFiles = fs.readdirSync(sdkDistPath);
    console.log(`✅ SDK generated ${distFiles.length} dist files`);
  }
}

async function testCliBuild() {
  console.log('🔨 Testing CLI build with Bun...');
  try {
    execSync('cd cli && bun run build', { stdio: 'pipe' });
    console.log('✅ CLI builds successfully with Bun');
    
    checkCliDistFiles();
  } catch (e) {
    throw new Error(`CLI build failed: ${e.message}`);
  }
}

function checkCliDistFiles() {
  const cliDistPath = path.join('cli', 'dist');
  if (fs.existsSync(cliDistPath)) {
    const distFiles = fs.readdirSync(cliDistPath);
    console.log(`✅ CLI generated ${distFiles.length} dist files`);
  }
}

async function checkErrorSuppression() {
  console.log('🔍 Checking for error suppression patterns...');
  const packageJsonPath = path.join(process.cwd(), 'package.json');
  const packageJson = JSON.parse(fs.readFileSync(packageJsonPath, 'utf8'));
  
  const problematicPatterns = ['|| echo', '|| true', '2>/dev/null', '|| :'];
  const scripts = packageJson.scripts || {};
  
  for (const [scriptName, scriptContent] of Object.entries(scripts)) {
    checkScriptForErrorSuppression(scriptName, scriptContent, problematicPatterns);
  }
}

function checkScriptForErrorSuppression(scriptName, scriptContent, problematicPatterns) {
  for (const pattern of problematicPatterns) {
    if (scriptContent.includes(pattern)) {
      console.warn(`⚠️  Script '${scriptName}' contains error suppression: ${pattern}`);
      console.warn(`   Consider proper error handling instead of suppression`);
    }
  }
}

function printSuccessMessage() {
  console.log('\n🎉 Build verification completed successfully!');
  console.log('   ✅ All components built without errors');
  console.log('   ✅ IDL generation completed successfully');
  console.log('   ✅ No build error suppression detected');
  console.log('   ✅ Bun builds working properly');
}

function printFailureMessage(error) {
  console.error('\n❌ Build verification failed:', error.message);
  console.error('\n💡 Recommendations:');
  console.error('   1. Run `anchor clean && anchor build` to rebuild from scratch');
  console.error('   2. Check Anchor.toml configuration');
  console.error('   3. Ensure all dependencies are installed with `bun install`');
  console.error('   4. Never suppress IDL generation errors with || echo');
  console.error('   5. Review build logs for specific errors');
  console.error('\n📚 Debug help:');
  console.error('   - For IDL issues: Check program/src/lib.rs for syntax errors');
  console.error('   - For SDK issues: Check sdk/src/index.ts exports');
  console.error('   - For CLI issues: Check cli/src/index.ts imports');
}

if (require.main === module) {
  verifyBuild();
}

module.exports = { verifyBuild }; <|MERGE_RESOLUTION|>--- conflicted
+++ resolved
@@ -32,13 +32,12 @@
     throw new Error('Target directory not found. Run `anchor build` first.');
   }
 
-<<<<<<< HEAD
   const programPath = path.join(targetDir, 'deploy');
   if (!fs.existsSync(programPath)) {
     throw new Error('Program binary not found. Build may have failed.');
   }
 }
-=======
+
     // 3. Verify IDL generation (CRITICAL - no error suppression)
     const idlPath = path.join(targetDir, 'idl');
     if (!fs.existsSync(idlPath)) {
@@ -57,12 +56,10 @@
       const idlContent = fs.readFileSync(path.join(idlPath, idlFile), 'utf8');
       try {
         const idl = JSON.parse(idlContent);
-        // Support both old and new IDL formats
-const idlName = getIdlName(idl);
-        if (!idlName || !idl.instructions) {
+        if (!idl.name || !idl.instructions) {
           throw new Error(`IDL file ${idlFile} is malformed - missing name or instructions.`);
         }
-        console.log(`✅ IDL ${idlFile} is valid with ${idl.instructions.length} instructions and name: ${idlName}`);
+        console.log(`✅ IDL ${idlFile} is valid with ${idl.instructions.length} instructions`);
         
         // Check for essential instruction types
         const instructionNames = idl.instructions.map(inst => inst.name);
@@ -76,51 +73,6 @@
         throw new Error(`IDL file ${idlFile} contains invalid JSON: ${e.message}`);
       }
     }
->>>>>>> d3a174ee
-
-async function verifyIdlGeneration() {
-  const idlPath = path.join(process.cwd(), 'target', 'idl');
-  if (!fs.existsSync(idlPath)) {
-    throw new Error('❌ IDL directory not found. IDL generation FAILED.');
-  }
-  
-  const idlFiles = fs.readdirSync(idlPath).filter(file => file.endsWith('.json'));
-  if (idlFiles.length === 0) {
-    throw new Error('❌ No IDL files found. IDL generation FAILED.');
-  }
-  
-  console.log(`✅ Found ${idlFiles.length} IDL file(s): ${idlFiles.join(', ')}`);
-  
-  for (const idlFile of idlFiles) {
-    await validateIdlFile(idlPath, idlFile);
-  }
-}
-
-async function validateIdlFile(idlPath, idlFile) {
-  const idlContent = fs.readFileSync(path.join(idlPath, idlFile), 'utf8');
-  
-  try {
-    const idl = JSON.parse(idlContent);
-    if (!idl.name || !idl.instructions) {
-      throw new Error(`IDL file ${idlFile} is malformed - missing name or instructions.`);
-    }
-    console.log(`✅ IDL ${idlFile} is valid with ${idl.instructions.length} instructions`);
-    
-    validateRequiredInstructions(idl, idlFile);
-  } catch (e) {
-    throw new Error(`IDL file ${idlFile} contains invalid JSON: ${e.message}`);
-  }
-}
-
-function validateRequiredInstructions(idl, idlFile) {
-  const instructionNames = idl.instructions.map(inst => inst.name);
-  const requiredInstructions = ['registerAgent', 'sendMessage', 'updateMessageStatus'];
-  const missingInstructions = requiredInstructions.filter(req => !instructionNames.includes(req));
-  
-  if (missingInstructions.length > 0) {
-    console.warn(`⚠️  IDL ${idlFile} missing expected instructions: ${missingInstructions.join(', ')}`);
-  }
-}
 
 async function checkTypeScriptTypes() {
   const typesPath = path.join(process.cwd(), 'target', 'types');

import { PublicKey, Signer, SystemProgram } from "@solana/web3.js";
import anchor from "@coral-xyz/anchor";
import { BaseService } from "./base";
import {
  CreateChannelOptions,
  ChannelAccount,
  ChannelVisibility,
  BroadcastMessageOptions,
} from "../types";
import { findAgentPDA, findChannelPDA } from "../utils";
import type { IdlAccounts } from "@coral-xyz/anchor";
import type { PodCom } from "../pod_com";

/**
 * Channel service for managing group communication
 */
export class ChannelService extends BaseService {
  /**
   * Create a new channel
   */
  async createChannel(
    wallet: Signer,
    options: CreateChannelOptions,
  ): Promise<string> {
    const program = this.ensureInitialized();

    // Derive agent PDA
    const [agentPDA] = findAgentPDA(wallet.publicKey, this.programId);

    // Derive channel PDA
    const [channelPDA] = findChannelPDA(
      wallet.publicKey,
      options.name,
      this.programId,
    );

    // Derive participant PDA for creator
    const [participantPDA] = this.findParticipantPDA(channelPDA, agentPDA);

    const visibilityObj = this.convertChannelVisibility(options.visibility);

    const tx = await (program.methods as any)
<<<<<<< HEAD
      .createChannel(
=======
      .createChannelV2(
>>>>>>> 1465b1f3
        options.name,
        options.description,
        visibilityObj,
        options.maxParticipants,
        new anchor.BN(options.feePerMessage),
      )
      .accounts({
        agentAccount: agentPDA,
        channelAccount: channelPDA,
        participantAccount: participantPDA,
        creator: wallet.publicKey,
        systemProgram: SystemProgram.programId,
      })
      .signers([wallet])
      .rpc({ commitment: this.commitment });

    return tx;
  }

  /**
   * Get channel data
   */
  async getChannel(channelPDA: PublicKey): Promise<ChannelAccount | null> {
    try {
      const channelAccount = this.getAccount("channelAccount");
      const account = await channelAccount.fetch(channelPDA);
      return this.convertChannelAccountFromProgram(account, channelPDA);
    } catch (error) {
      console.warn(`Channel not found: ${channelPDA.toString()}`, error);
      return null;
    }
  }

  /**
   * Get all channels with optional filtering
   */
  async getAllChannels(
    limit: number = 50,
    visibilityFilter?: ChannelVisibility,
  ): Promise<ChannelAccount[]> {
    try {
      const channelAccount = this.getAccount("channelAccount");
      const filters: any[] = [];

      if (visibilityFilter) {
        const visibilityObj = this.convertChannelVisibility(visibilityFilter);
        filters.push({
          memcmp: {
            offset: 8 + 32 + 4 + 50 + 4 + 200, // After name and description
            bytes: anchor.utils.bytes.bs58.encode(
              Buffer.from([
                visibilityFilter === ChannelVisibility.Public ? 0 : 1,
              ]),
            ),
          },
        });
      }

      const accounts = await channelAccount.all(filters);
      return accounts
        .slice(0, limit)
        .map((acc: any) =>
          this.convertChannelAccountFromProgram(acc.account, acc.publicKey),
        );
    } catch (error) {
      console.warn("Error fetching channels:", error);
      return [];
    }
  }

  /**
   * Get channels created by a specific user
   */
  async getChannelsByCreator(
    creator: PublicKey,
    limit: number = 50,
  ): Promise<ChannelAccount[]> {
    try {
      const channelAccount = this.getAccount("channelAccount");
      const filters = [
        {
          memcmp: {
            offset: 8, // After discriminator
            bytes: creator.toBase58(),
          },
        },
      ];

      const accounts = await channelAccount.all(filters);
      return accounts
        .slice(0, limit)
        .map((acc: any) =>
          this.convertChannelAccountFromProgram(acc.account, acc.publicKey),
        );
    } catch (error) {
      console.warn("Error fetching channels by creator:", error);
      return [];
    }
  }

  /**
   * Join a channel
   */
  async joinChannel(wallet: Signer, channelPDA: PublicKey): Promise<string> {
    const program = this.ensureInitialized();

    // Derive agent PDA
    const [agentPDA] = findAgentPDA(wallet.publicKey, this.programId);

    // Derive participant PDA
    const [participantPDA] = this.findParticipantPDA(channelPDA, agentPDA);

    // Check if channel requires invitation (for private channels)
    const [invitationPDA] = PublicKey.findProgramAddressSync(
      [
        Buffer.from("invitation"),
        channelPDA.toBuffer(),
        wallet.publicKey.toBuffer(),
      ],
      this.programId,
    );

    // Check if invitation exists for private channels
    let invitationAccount: any = null;
    try {
      const invitationAccountType = this.getAccount("channelInvitation");
      invitationAccount = await invitationAccountType.fetch(invitationPDA);
    } catch (error) {
      // Invitation doesn't exist, which is fine for public channels
    }

    const tx = await (program.methods as any)
      .joinChannel()
      .accounts({
        channelAccount: channelPDA,
        participantAccount: participantPDA,
        agentAccount: agentPDA,
        invitationAccount: invitationAccount ? invitationPDA : null,
        user: wallet.publicKey,
        systemProgram: SystemProgram.programId,
      })
      .signers([wallet])
      .rpc({ commitment: this.commitment });

    return tx;
  }

  /**
   * Leave a channel
   */
  async leaveChannel(wallet: Signer, channelPDA: PublicKey): Promise<string> {
    const program = this.ensureInitialized();

    // Derive agent PDA
    const [agentPDA] = findAgentPDA(wallet.publicKey, this.programId);

    // Derive participant PDA
    const [participantPDA] = this.findParticipantPDA(channelPDA, agentPDA);

    const tx = await (program.methods as any)
      .leaveChannel()
      .accounts({
        channelAccount: channelPDA,
        participantAccount: participantPDA,
        agentAccount: agentPDA,
        user: wallet.publicKey,
      })
      .signers([wallet])
      .rpc({ commitment: this.commitment });

    return tx;
  }

  /**
   * Broadcast a message to a channel
   */
  async broadcastMessage(
    wallet: Signer,
    options: BroadcastMessageOptions,
  ): Promise<string> {
    const program = this.ensureInitialized();

    // Generate unique nonce for message
    const nonce = Date.now();

    // Derive agent PDA
    const [agentPDA] = findAgentPDA(wallet.publicKey, this.programId);

    // Derive participant PDA
    const [participantPDA] = this.findParticipantPDA(
      options.channelPDA,
      agentPDA,
    );

    // Derive message PDA
    const nonceBuffer = Buffer.alloc(8);
    nonceBuffer.writeBigUInt64LE(BigInt(nonce), 0);

    const [messagePDA] = PublicKey.findProgramAddressSync(
      [
        Buffer.from("channel_message"),
        options.channelPDA.toBuffer(),
        wallet.publicKey.toBuffer(),
        nonceBuffer,
      ],
      this.programId,
    );

    const messageTypeObj = this.convertMessageType(
      options.messageType || "Text",
    );

    const tx = await (program.methods as any)
      .broadcastMessage(
        options.content,
        messageTypeObj,
        options.replyTo || null,
        new anchor.BN(nonce),
      )
      .accounts({
        channelAccount: options.channelPDA,
        participantAccount: participantPDA,
        agentAccount: agentPDA,
        messageAccount: messagePDA,
        user: wallet.publicKey,
        systemProgram: SystemProgram.programId,
      })
      .signers([wallet])
      .rpc({ commitment: this.commitment });

    return tx;
  }

  /**
   * Invite a user to a channel
   */
  async inviteToChannel(
    wallet: Signer,
    channelPDA: PublicKey,
    invitee: PublicKey,
  ): Promise<string> {
    const program = this.ensureInitialized();

    // Derive agent PDA
    const [agentPDA] = findAgentPDA(wallet.publicKey, this.programId);

    // Derive participant PDA (for inviter)
    const [participantPDA] = this.findParticipantPDA(channelPDA, agentPDA);

    // Derive invitation PDA
    const [invitationPDA] = PublicKey.findProgramAddressSync(
      [Buffer.from("invitation"), channelPDA.toBuffer(), invitee.toBuffer()],
      this.programId,
    );

    const tx = await (program.methods as any)
      .inviteToChannel(invitee)
      .accounts({
        channelAccount: channelPDA,
        participantAccount: participantPDA,
        agentAccount: agentPDA,
        invitationAccount: invitationPDA,
        inviter: wallet.publicKey,
        systemProgram: SystemProgram.programId,
      })
      .signers([wallet])
      .rpc({ commitment: this.commitment });

    return tx;
  }

  /**
   * Get channel participants
   */
  async getChannelParticipants(
    channelPDA: PublicKey,
<<<<<<< HEAD
    limit: number = 50
  ): Promise<Array<any>> {
=======
    limit: number = 50,
  ): Promise<Array<IdlAccounts<PodCom>>> {
>>>>>>> 1465b1f3
    try {
      const participantAccount = this.getAccount("channelParticipant");
      const filters = [
        {
          memcmp: {
            offset: 8, // After discriminator
            bytes: channelPDA.toBase58(),
          },
        },
      ];

      const accounts = await participantAccount.all(filters);
      return accounts.slice(0, limit).map((acc: any) => acc.account);
    } catch (error) {
      console.warn("Error fetching channel participants:", error);
      return [];
    }
  }

  /**
   * Get channel messages
   */
  async getChannelMessages(
    channelPDA: PublicKey,
<<<<<<< HEAD
    limit: number = 50
  ): Promise<Array<any>> {
=======
    limit: number = 50,
  ): Promise<Array<IdlAccounts<PodCom>>> {
>>>>>>> 1465b1f3
    try {
      const messageAccount = this.getAccount("channelMessage");
      const filters = [
        {
          memcmp: {
            offset: 8, // After discriminator
            bytes: channelPDA.toBase58(),
          },
        },
      ];

      const accounts = await messageAccount.all(filters);
      return accounts.slice(0, limit).map((acc: any) => acc.account);
    } catch (error) {
      console.warn("Error fetching channel messages:", error);
      return [];
    }
  }

  // ============================================================================
  // Helper Methods
  // ============================================================================

  private convertChannelVisibility(visibility: ChannelVisibility): any {
    switch (visibility) {
      case ChannelVisibility.Public:
        return { public: {} };
      case ChannelVisibility.Private:
        return { private: {} };
      default:
        return { public: {} };
    }
  }

  private convertChannelVisibilityFromProgram(
    programVisibility: any,
  ): ChannelVisibility {
    if (programVisibility.public !== undefined) return ChannelVisibility.Public;
    if (programVisibility.private !== undefined)
      return ChannelVisibility.Private;
    return ChannelVisibility.Public;
  }

  private convertMessageType(messageType: any): any {
    if (typeof messageType === "string") {
      switch (messageType.toLowerCase()) {
        case "text":
          return { text: {} };
        case "data":
          return { data: {} };
        case "command":
          return { command: {} };
        case "response":
          return { response: {} };
        default:
          return { text: {} };
      }
    }
    return messageType || { text: {} };
  }

  private convertChannelAccountFromProgram(
    account: any,
    publicKey: PublicKey,
  ): ChannelAccount {
    return {
      pubkey: publicKey,
      creator: account.creator,
      name: account.name,
      description: account.description,
      visibility: this.convertChannelVisibilityFromProgram(account.visibility),
      maxParticipants: account.maxParticipants,
      participantCount: account.currentParticipants,
      currentParticipants: account.currentParticipants,
      feePerMessage: account.feePerMessage?.toNumber() || 0,
      escrowBalance: account.escrowBalance?.toNumber() || 0,
      createdAt: account.createdAt?.toNumber() || Date.now(),
      isActive: true,
      bump: account.bump,
    };
  }

  private findParticipantPDA(
    channelPDA: PublicKey,
    agentPDA: PublicKey,
  ): [PublicKey, number] {
    return PublicKey.findProgramAddressSync(
      [Buffer.from("participant"), channelPDA.toBuffer(), agentPDA.toBuffer()],
      this.programId,
    );
  }
}<|MERGE_RESOLUTION|>--- conflicted
+++ resolved
@@ -40,11 +40,7 @@
     const visibilityObj = this.convertChannelVisibility(options.visibility);
 
     const tx = await (program.methods as any)
-<<<<<<< HEAD
       .createChannel(
-=======
-      .createChannelV2(
->>>>>>> 1465b1f3
         options.name,
         options.description,
         visibilityObj,
@@ -321,13 +317,8 @@
    */
   async getChannelParticipants(
     channelPDA: PublicKey,
-<<<<<<< HEAD
     limit: number = 50
   ): Promise<Array<any>> {
-=======
-    limit: number = 50,
-  ): Promise<Array<IdlAccounts<PodCom>>> {
->>>>>>> 1465b1f3
     try {
       const participantAccount = this.getAccount("channelParticipant");
       const filters = [
@@ -352,13 +343,8 @@
    */
   async getChannelMessages(
     channelPDA: PublicKey,
-<<<<<<< HEAD
     limit: number = 50
   ): Promise<Array<any>> {
-=======
-    limit: number = 50,
-  ): Promise<Array<IdlAccounts<PodCom>>> {
->>>>>>> 1465b1f3
     try {
       const messageAccount = this.getAccount("channelMessage");
       const filters = [
